--- conflicted
+++ resolved
@@ -95,15 +95,11 @@
         # check if the response contains json and throw an exception otherwise
         # Google mostly sends 'application/json' in the Content-Type header,
         # but occasionally it sends 'application/javascript
-<<<<<<< HEAD
         # and sometimes even 'text/javascript
         if 'application/json' in response.headers['Content-Type'] or \
                         'application/javascript' in response.headers['Content-Type'] or \
                                         'text/javascript' in response.headers['Content-Type']:
-=======
-        if any(['application/json' in response.headers['Content-Type'],
-                'application/javascript' in response.headers['Content-Type']]):
->>>>>>> 29126b3e
+
             # trim initial characters
             # some responses start with garbage characters, like ")]}',"
             # these have to be cleaned before being passed to the json parser
